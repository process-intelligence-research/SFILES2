--- conflicted
+++ resolved
@@ -148,63 +148,18 @@
    "metadata": {},
    "outputs": [],
    "source": [
-<<<<<<< HEAD
-    "# How to construct graph with code:\n",
-    "import networkx as nx\n",
-    "G = nx.DiGraph()\n",
-    "G.add_nodes_from([\n",
-    "    'raw-1', 'raw-2', 'hex-1', 'pp-1', 'r-1', 'mix-1', 'v-1', \n",
-    "    'dist-1', 'splt-1', 'prod-1', 'prod-2', 'prod-3', 'raw-3'\n",
-    "    ])\n",
-    "G.add_edges_from([\n",
-    "    ('raw-1', 'hex-1',{'labels': '', 'tags':{'he': ['1_in']}}),\n",
-    "    ('hex-1', 'r-1', {'labels': '', 'tags':{'he': ['1_out']}}), \n",
-    "    ('raw-2', 'pp-1'), ('pp-1', 'r-1'), ('r-1', 'mix-1'), ('mix-1', 'v-1'), ('v-1', 'dist-1'),\n",
-    "    ('dist-1', 'prod-1', {'tags':{'col': ['tout']}}),\n",
-    "    ('dist-1', 'splt-1', {'tags':{'col': ['bout']}}), \n",
-    "    ('splt-1','mix-1'), ('splt-1', 'prod-2'), \n",
-    "    ('raw-3', 'hex-1',{'labels': '', 'tags':{'he': ['2_in']}}), \n",
-    "    ('hex-1', 'prod-3',{'labels': '', 'tags':{'he': ['2_out']}})\n",
-    "    ])"
-=======
     "from os import listdir\n",
     "from os.path import isfile, join\n",
     "all_files = {i:f for i,f in enumerate(listdir('Real_flowsheets/DWSim_pickle_files')) if isfile(join('Real_flowsheets/DWSim_pickle_files', f))}\n",
     "all_images = {i:f for i,f in enumerate(listdir('Real_flowsheets/images')) if isfile(join('Real_flowsheets/images', f))}\n",
-    "    "
->>>>>>> c0774242
-   ]
-  },
-  {
-   "cell_type": "code",
-   "execution_count": null,
-   "metadata": {},
-   "outputs": [],
-   "source": [
-<<<<<<< HEAD
-    "# Save graph as flowsheet class object.\n",
-    "from Flowsheet_Class.flowsheet import Flowsheet\n",
-    "flowsheet_1=Flowsheet()\n",
-    "flowsheet_1.state=G\n",
-    "flowsheet_1.visualize_flowsheet(table=False, pfd_path='plots/flowsheet1', plot_with_stream_labels=False)\n"
-   ]
-  },
-  {
-   "cell_type": "code",
-   "execution_count": null,
-   "metadata": {},
-   "outputs": [],
-   "source": [
-    "# Create SFILES from graph using the flowsheet class.\n",
-    "flowsheet_1.convert_to_sfiles(version='v2')\n",
-    "sfiles_1 = flowsheet_1.sfiles\n",
-    "print(sfiles_1)\n",
-    "flowsheet_1.create_from_sfiles(sfiles_1, overwrite_nx=True)\n",
-    "flowsheet_1.convert_to_sfiles(version='v2')\n",
-    "sfiles_2 = flowsheet_1.sfiles\n",
-    "print('Conversion from SFILES to graph and back to SFILES successful!' if sfiles_1 == sfiles_2\n",
-    "      else 'Error encountered during conversion!')"
-=======
+   ]
+  },
+  {
+   "cell_type": "code",
+   "execution_count": null,
+   "metadata": {},
+   "outputs": [],
+   "source": [
     "import re\n",
     "all_sfiles = {}\n",
     "for i,f in all_files.items():\n",
@@ -231,71 +186,12 @@
     "    flowsheet.convert_to_sfiles(version='v2', remove_hex_tags=True)\n",
     "    sfiles_2=flowsheet.sfiles\n",
     "    print(sfiles_1 == sfiles_2)"
->>>>>>> c0774242
-   ]
-  },
-  {
-   "cell_type": "markdown",
-   "metadata": {},
-   "source": [
-<<<<<<< HEAD
-    "# Real flowsheet examples (extracted from DWSIM simulation files)"
-   ]
-  },
-  {
-   "cell_type": "code",
-   "execution_count": null,
-   "metadata": {},
-   "outputs": [],
-   "source": [
-    "from os import listdir\n",
-    "from os.path import isfile, join\n",
-    "all_files = {i:f for i,f in enumerate(listdir('Real_flowsheets/DWSim_pickle_files')) if isfile(join('Real_flowsheets/DWSim_pickle_files', f))}\n",
-    "all_images = {i:f for i,f in enumerate(listdir('Real_flowsheets/images')) if isfile(join('Real_flowsheets/images', f))}\n",
-    "    "
-   ]
-  },
-  {
-   "cell_type": "code",
-   "execution_count": null,
-   "metadata": {},
-   "outputs": [],
-   "source": [
-    "import re\n",
-    "all_sfiles = {}\n",
-    "for i,f in all_files.items():\n",
-    "    # Read pickle files and restructure names.\n",
-    "    G = nx.read_gpickle(join('Real_flowsheets/DWSim_pickle_files', f) )\n",
-    "    _node_names = list(G.nodes)\n",
-    "    relabel_mapping = {}\n",
-    "    for n in _node_names:\n",
-    "        r = re.compile(\"([a-zA-Z]+)([0-9]+)\")\n",
-    "        _full_name = r.match(n).groups()\n",
-    "        _name = _full_name[0]  # Name without number\n",
-    "        _num = _full_name[1]\n",
-    "        relabel_mapping[n] = _name +'-'+ _num\n",
-    "    G = nx.relabel_nodes(G, relabel_mapping)\n",
-    "\n",
-    "    # Load graph as flowsheet class object\n",
-    "    flowsheet = Flowsheet(OntoCapeConformity=True)\n",
-    "    flowsheet.state = G\n",
-    "    # Convert to sfiles (+ -> graph -> sfiles)\n",
-    "    flowsheet.convert_to_sfiles(version='v2', remove_hex_tags=True)\n",
-    "    sfiles_1 = flowsheet.sfiles\n",
-    "    all_sfiles[i]=sfiles_1\n",
-    "    flowsheet.create_from_sfiles(overwrite_nx=True, merge_HI_nodes=False)\n",
-    "    flowsheet.convert_to_sfiles(version='v2', remove_hex_tags=True)\n",
-    "    sfiles_2 = flowsheet.sfiles\n",
-    "    print('%i: Conversion from SFILES to graph and back to SFILES successful!' % i if sfiles_1 == sfiles_2\n",
-    "      else '%iError encountered during conversion!' % i)"
-   ]
-  },
-  {
-   "cell_type": "markdown",
-   "metadata": {},
-   "source": [
-=======
->>>>>>> c0774242
+   ]
+  },
+  {
+   "cell_type": "markdown",
+   "metadata": {},
+   "source": [
     "## Flowsheet images and SFILES 2.0 from simulation files"
    ]
   },
@@ -304,14 +200,8 @@
    "metadata": {},
    "source": [
     "Comments:\n",
-<<<<<<< HEAD
-    "- Initial node for flowsheet graph traversal (first raw node in SFILES 2.0 string) is marked red in image.\n",
-    "- Example Natural gas processing: First flash bottom outlet was zero in simulation file and is not stored as prod node\n",
-    "in graph\n",
-=======
     "- Initial node for flowsheet graph traversal (first raw node in SFILES 2.0 string) is marked red in image\n",
     "- Example NaturalGasProcessing: First flash bottom outlet was zero in simulation file and is not stored as prod node in graph\n",
->>>>>>> c0774242
     "- Modify i in range [0,8] to look at 9 different examples"
    ]
   },
@@ -331,7 +221,6 @@
    ]
   },
   {
-<<<<<<< HEAD
    "cell_type": "markdown",
    "metadata": {
     "pycharm": {
@@ -425,13 +314,6 @@
      "name": "#%%\n"
     }
    }
-=======
-   "cell_type": "code",
-   "execution_count": null,
-   "metadata": {},
-   "outputs": [],
-   "source": []
->>>>>>> c0774242
   }
  ],
  "metadata": {
